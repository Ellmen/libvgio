/**
 * \file message_iterator.cpp
 * Implementations for the MessageIterator for reading type-tagged grouped message files
 */

#include "vg/io/message_iterator.hpp"
#include "vg/io/registry.hpp"

namespace vg {

namespace io {

using namespace std;

// Provide the static values a compilation unit to live in.
const size_t MessageIterator::MAX_MESSAGE_SIZE;

MessageIterator::MessageIterator(istream& in) : MessageIterator(unique_ptr<BlockedGzipInputStream>(new BlockedGzipInputStream(in))) {
    // Nothing to do!
}

MessageIterator::MessageIterator(unique_ptr<BlockedGzipInputStream>&& bgzf) :
    value(),
    previous_tag(),
    group_count(0),
    group_idx(0),
    group_vo(-1),
    item_vo(-1),
    bgzip_in(std::move(bgzf))
{
    advance();
}

auto MessageIterator::operator*() const -> const TaggedMessage& {
    return value;
}

auto MessageIterator::operator*() -> TaggedMessage& {
    return value;
}


auto MessageIterator::operator++() -> const MessageIterator& {
    while (group_count == group_idx) {
        // We have made it to the end of the group we are reading. We will
        // start a new group now (and skip through empty groups).
        
        // Determine exactly where we are positioned, if possible, before
        // creating the CodedInputStream to read the group's item count
        auto virtual_offset = bgzip_in->Tell();
        
        if (virtual_offset == -1) {
            // We don't have seek capability, so we just count up the groups we read.
            // On construction this is -1; bump it up to 0 for the first group.
            group_vo++;
        } else {
            // We can seek. We need to know what offset we are at
            group_vo = virtual_offset;
        }
        
        // Start at the start of the new group
        group_idx = 0;
        
        // Make a CodedInputStream to read the group length
        ::google::protobuf::io::CodedInputStream coded_in(bgzip_in.get());
        // Alot space for group's length, tag's length, and tag (generously)
<<<<<<< HEAD
        coded_in.SetTotalBytesLimit(MAX_MESSAGE_SIZE * 2, MAX_MESSAGE_SIZE * 2);
=======
        // Look out for overflow; these arguments are int (32 bit)
        coded_in.SetTotalBytesLimit(MAX_MESSAGE_SIZE * 2, numeric_limits<int>::max());
>>>>>>> 5cb25b40
        
        // Try and read the group's length
        if (!coded_in.ReadVarint64((::google::protobuf::uint64*) &group_count)) {
            // We didn't get a length
            
#ifdef debug
            cerr << "Failed to read group count at " << group_vo << "; stop iteration." << endl;
#endif
            
            // This is the end of the input stream, switch to state that
            // will match the end constructor
            group_vo = -1;
            item_vo = -1;
            value.first.clear();
            value.second.reset();
            return *this;
        }
        
#ifdef debug
        cerr << "Read group count at " << group_vo << ": " << group_count << endl;
#endif
        
        // Now we have to grab the tag, which is pretending to be the first item.
        // It could also be the first item, if it isn't a known tag string.
        
        // Get the tag's virtual offset, if available
        virtual_offset = bgzip_in->Tell();
        
        // The tag is prefixed by its size
        uint32_t tagSize = 0;
        handle(coded_in.ReadVarint32(&tagSize), group_vo);
        
        if (tagSize > MAX_MESSAGE_SIZE) {
            throw runtime_error("[vg::io::MessageIterator::operator++] (group " + 
                                to_string(group_vo) + ") tag of " +
                                to_string(tagSize) + " bytes is too long");
        }
        
        // Read it into the tag field of our value
        value.first.clear();
        if (tagSize) {
            handle(coded_in.ReadString(&value.first, tagSize), group_vo);
        }
        
#ifdef debug
        cerr << "Read what should be the tag of " << tagSize << " bytes" << endl;
#endif
        
        // Update the counters for the tag, which the counters treat as a message.
        if (virtual_offset == -1) {
            // Just track the counter.
            item_vo++;
        } else {
            // We know where here is
            item_vo = virtual_offset;
        }
        
        // Move on to the next message in the group
        group_idx++;
    
        // Work out if this really is a tag.
        bool is_tag = false;
        
        if (!previous_tag.empty() && previous_tag == value.first) {
#ifdef debug
            cerr << "Tag is the same as the last tag of \"" << previous_tag << "\"" << endl;
#endif
            is_tag = true;
        } else {
#ifdef debug
            cerr << "Tag does not match cached previous tag or there is no cached previous tag" << endl;
#endif
        }
    
        if (!is_tag && Registry::is_valid_tag(value.first)) {
#ifdef debug
            cerr << "Tag \"" << value.first << "\" is OK with the registry" << endl;
#endif
            is_tag = true;
        } else if (!is_tag) {
#ifdef debug
            cerr << "Tag is not approved by the registry" << endl;
#endif
        }
    
        if (!is_tag) {
            // If we get here, the registry doesn't think it's a tag.
            // Assume it is actually a message, and make the group's tag ""
            value.second = make_unique<string>(std::move(value.first));
            value.first.clear();
            previous_tag.clear();
            
#ifdef debug
            cerr << "Tag is actually a message probably." << endl;
#endif

#ifdef debug
            cerr << "Found message with tag \"" << value.first << "\"" << endl;
#endif
            
            // Return ourselves, after increment
            return *this;
        }
        
        // Otherwise this is a real tag.
        // Back up its value in case our pair gets moved away.
        previous_tag = value.first;
        
        if (is_tag && group_count == 1) {
            // This group is a tag *only*.
            // If we hit the end of the loop we'll just skip over it.
            // We want to emit it as a pair of (tag, null).
            // So we consider our increment complete here.
            
#ifdef debug
            cerr << "Found message-less tag \"" << value.first << "\"" << endl;
#endif
            
            value.second.reset();
            return *this;
        }
        
        // We continue through all empty groups.
    }
    
    // Now we know we have a message to go with our tag.
    
    // Now we know we're in a group, and we know the tag, if any.
    
    // Get the item's virtual offset, if available
    auto virtual_offset = bgzip_in->Tell();
    
    // We need a fresh CodedInputStream every time, because of the total byte limit
    ::google::protobuf::io::CodedInputStream coded_in(bgzip_in.get());
    // Alot space for size and item (generously)
    coded_in.SetTotalBytesLimit(MAX_MESSAGE_SIZE * 2, MAX_MESSAGE_SIZE * 2);
    
    // A message starts here
    if (virtual_offset == -1) {
        // Just track the counter.
        item_vo++;
    } else {
        // We know where here is
        item_vo = virtual_offset;
    }
    
    // The messages are prefixed by their size
    uint32_t msgSize = 0;
    handle(coded_in.ReadVarint32(&msgSize), group_vo, item_vo);
    
    if (msgSize > MAX_MESSAGE_SIZE) {
        throw runtime_error("[vg::io::MessageIterator::operator++] (group " + 
                            to_string(group_vo) + ") message of " +
                            to_string(msgSize) + " bytes is too long");
    }
    
    
    // We have a message.
    // Make an empty string to hold it.
    if (value.second.get() != nullptr) {
        value.second->clear();
    } else {
        value.second = make_unique<string>();
    }
    if (msgSize) {
        handle(coded_in.ReadString(value.second.get(), msgSize), group_vo, item_vo);
    }
    
    // Fill in the tag from the previous to make sure our value pair actually has it.
    // It may have been moved away.
    value.first = previous_tag;
    
#ifdef debug
    cerr << "Found message " << group_idx << " size " << msgSize << " with tag \"" << value.first << "\"" << endl;
#endif
    
    // Move on to the next message in the group
    group_idx++;
    
    // Return ourselves, after increment
    return *this;
}

auto MessageIterator::operator==(const MessageIterator& other) const -> bool {
    // Just ask if we both agree on whether we hit the end.
    return has_current() == other.has_current();
}
    
auto MessageIterator::operator!=(const MessageIterator& other) const -> bool {
    // Just ask if we disagree on whether we hit the end.
    return has_current() != other.has_current();
}

auto MessageIterator::has_current() const -> bool {
    return item_vo != -1;
}

auto MessageIterator::advance() -> void {
    // Run increment but don't return anything.
    ++(*this);
}

auto MessageIterator::take() -> TaggedMessage {
    auto temp = std::move(value);
    advance();
    // Return by value, which gets moved.
    return temp;
}

auto MessageIterator::tell_group() const -> int64_t {
    if (bgzip_in->Tell() != -1) {
        // The backing file supports seek/tell (which we ascertain by attempting it).
        if (group_vo == -1) {
            // We hit EOF and have no loaded message
            return bgzip_in->Tell();
        } else {
            // Return the *group's* virtual offset (not the current one)
            return group_vo;
        }
    } else {
        // group_vo holds a count. But we need to say we can't seek.
        return -1;
    }
}

auto MessageIterator::seek_group(int64_t virtual_offset) -> bool {
    if (virtual_offset < 0) {
        // That's not allowed
#ifdef debug
        cerr << "Can't seek to negative position" << endl;
#endif
        return false;
    }
    
    if (group_idx == 0 && group_vo == virtual_offset) {
        // We are there already
#ifdef debug
        cerr << "Already at seek position" << endl;
#endif
        return true;
    }
    
    // Try and do the seek
    bool sought = bgzip_in->Seek(virtual_offset);
    
    if (!sought) {
        // We can't seek
#ifdef debug
        cerr << "bgzip_in could not seek" << endl;
#endif
        return false;
    }
    
    // Get ready to read the group that's here
    group_count = 0;
    group_idx = 0;
    
#ifdef debug
    cerr << "Successfully sought" << endl;
#endif
    
    // Read it (or detect EOF)
    advance();
    
    // It worked!
    return true;
}

auto MessageIterator::range(istream& in) -> pair<MessageIterator, MessageIterator> {
    return make_pair(MessageIterator(in), MessageIterator());
}

auto MessageIterator::handle(bool ok, int64_t group_virtual_offset, int64_t message_virtual_offset) -> void {
    if (!ok) {
        if (message_virtual_offset) {
            throw runtime_error("[vg::io::MessageIterator] obsolete, invalid, or corrupt input at message " +
                to_string(message_virtual_offset) + " group " + to_string(group_virtual_offset));
        } else {
            throw runtime_error("[vg::io::MessageIterator] obsolete, invalid, or corrupt input at group " +
                to_string(group_virtual_offset));
        }
    }
}

}

}<|MERGE_RESOLUTION|>--- conflicted
+++ resolved
@@ -64,12 +64,7 @@
         // Make a CodedInputStream to read the group length
         ::google::protobuf::io::CodedInputStream coded_in(bgzip_in.get());
         // Alot space for group's length, tag's length, and tag (generously)
-<<<<<<< HEAD
         coded_in.SetTotalBytesLimit(MAX_MESSAGE_SIZE * 2, MAX_MESSAGE_SIZE * 2);
-=======
-        // Look out for overflow; these arguments are int (32 bit)
-        coded_in.SetTotalBytesLimit(MAX_MESSAGE_SIZE * 2, numeric_limits<int>::max());
->>>>>>> 5cb25b40
         
         // Try and read the group's length
         if (!coded_in.ReadVarint64((::google::protobuf::uint64*) &group_count)) {
