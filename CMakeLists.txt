cmake_minimum_required(VERSION 3.9)
project(libvgio VERSION 0.0.0 LANGUAGES CXX)

# Optimize by default, but also include debug info
<<<<<<< HEAD
set(CMAKE_CXX_FLAGS "-O3 -g ${CMAKE_CXX_FLAGS}")
=======
set(CMAKE_CXX_FLAGS "-O3 -g")
if (${CMAKE_SYSTEM_NAME} MATCHES "Darwin")

  # assumes clang build
  # we can't reliably detect when we're using clang, so for the time being we assume
  # TODO: can't we though?

  # adapted from https://stackoverflow.com/questions/46414660/macos-cmake-and-openmp
  # find_package(OpenMP) does not work reliably on macOS, so we do its work ourselves
  set (OpenMP_C "${CMAKE_C_COMPILER}")
  set (OpenMP_C_FLAGS " -Xpreprocessor -fopenmp -I/opt/local/include/libomp -I/usr/local/include -L/opt/local/lib/libomp -L/usr/local/lib")
  set (OpenMP_C_LIB_NAMES "libomp" "libgomp" "libiomp5")
  set (OpenMP_CXX "${CMAKE_CXX_COMPILER}")
  set (OpenMP_CXX_FLAGS " -Xpreprocessor -fopenmp -I/opt/local/include/libomp -I/usr/local/include -L/opt/local/lib/libomp -L/usr/local/lib")
  set (OpenMP_CXX_LIB_NAMES "libomp" "libgomp" "libiomp5")
  set (OpenMP_libomp_LIBRARY "omp")
  set (OpenMP_libgomp_LIBRARY "gomp")
  set (OpenMP_libiomp5_LIBRARY "iomp5")

  # and now add the OpenMP parameters to the compile flags
  set (CMAKE_C_FLAGS "${CMAKE_C_FLAGS} ${OpenMP_C_FLAGS}")
  set (CMAKE_CXX_FLAGS "${CMAKE_CXX_FLAGS} ${OpenMP_CXX_FLAGS}")
  set (CMAKE_EXE_LINKER_FLAGS "${CMAKE_EXE_LINKER_FLAGS} ${OpenMP_EXE_LINKER_FLAGS} -lomp")

  # Mac needs libdl and libomp when linking the library
  set(PLATFORM_EXTRA_LIB_FLAGS -ldl -lomp)

elseif (${CMAKE_SYSTEM_NAME} MATCHES "Linux")

  find_package(OpenMP REQUIRED)

  # add the flags it detects to the compile flags
  set (CMAKE_C_FLAGS "${CMAKE_C_FLAGS} ${OpenMP_C_FLAGS} -fopenmp")
  set (CMAKE_CXX_FLAGS "${CMAKE_CXX_FLAGS} ${OpenMP_CXX_FLAGS} -fopenmp")
  set (CMAKE_EXE_LINKER_FLAGS "${CMAKE_EXE_LINKER_FLAGS} ${OpenMP_EXE_LINKER_FLAGS}")

  # Linux only needs libdl when linking the library
  set(PLATFORM_EXTRA_LIB_FLAGS -ldl)

endif()
>>>>>>> cedf6dad

# Use C++14, so that Protobuf headers that use lambdas will work.
set(CMAKE_CXX_STANDARD 14)

# Declare dependencies and explain how to find them
find_package(PkgConfig REQUIRED)

# We need to find Protobuf normally to get the protobuf_generate_cpp command.
# We can only get one version of the libraries this way (static or dynamic). We
# used to also look with pkg_config to find both versions, but that allows us
# to choose two different Protobufs with the different methods, which causes
# Problems.
# No amount of unsetting variables seems to let us invoke this twice to get
# different flavors, and we don't really want to fork FindProtobuf.cmake. So we
# find the dynamic library and assume the static library is a .a next to it.
set(Protobuf_USE_STATIC_LIBS OFF)
# To investigate why we pick the Protobuf we do, do this:
set(Protobuf_DEBUG ON)
find_package(Protobuf REQUIRED)
string(REGEX REPLACE "(\\.so|\\.dylib)$" ".a" Protobuf_STATIC_LIBRARIES "${Protobuf_LIBRARIES}")
message("Protobuf will be ${Protobuf_LIBRARIES} for PIC dynamic code and ${Protobuf_STATIC_LIBRARIES} for non-PIC static code")
# TODO: This is *supposed* to define a protobuf::libprotobuf target, but it doesn't.
# Just use old-style ${Protobuf_INCLUDE_DIRS} and ${Protobuf_LIBRARIES}
# instead. Also, with the targets we probably can't redo find_package.


# Find threads
set(THREADS_PREFER_PTHREAD_FLAG ON)
find_package(Threads REQUIRED)

# Find HTSlib. We find it with pkg-config, so it has static and dynamic libs by default.
pkg_check_modules(HTSlib REQUIRED htslib)

# Find Jansson
pkg_check_modules(Jansson REQUIRED jansson)

# Add external projects
include(${CMAKE_ROOT}/Modules/ExternalProject.cmake)

# libhandlegraph (full build using its cmake config)
ExternalProject_Add(handlegraph
  SOURCE_DIR "${CMAKE_SOURCE_DIR}/deps/libhandlegraph"
  CMAKE_ARGS "${CMAKE_ARGS};-DCMAKE_INSTALL_PREFIX=<INSTALL_DIR>")
ExternalProject_Get_property(handlegraph INSTALL_DIR)
set(handlegraph_INCLUDE "${INSTALL_DIR}/include")
set(handlegraph_LIB "${INSTALL_DIR}/lib")

# Set link directories. We can't use target_link_directories to keep these
# straight between static and dynamic libraries since it's not available until
# cmake 3.13, which isn't out in distros yet.
link_directories(
    ${HTSlib_LIBRARY_DIRS} ${Jansson_LIBRARY_DIRS}
    ${HTSlib_STATIC_LIBRARY_DIRS} ${Jansson_STATIC_LIBRARY_DIRS}
)

# Set where the LC_ID_DYLIB install name for Mac dylib files ought to point.
# It ought to point to where the dylibs will actually be installed
# Only takes effect after installation
set(CMAKE_INSTALL_NAME_DIR "${CMAKE_INSTALL_PREFIX}/${CMAKE_INSTALL_LIBDIR}")

# Make Protobuf headers and code
protobuf_generate_cpp(PROTO_SRCS PROTO_HDRS "deps/vg.proto")

# The Protobuf compiler dumps the vg.pb.h file in the root directory.
# But we need to have it in somewhere accessible as <vg/vg.pb.h>
# because that's where our code will want it to be after installation.
# So hook it up with a symlink. See <https://stackoverflow.com/a/35765320>
add_custom_target(link_target ALL
    COMMAND ${CMAKE_COMMAND} -E create_symlink . vg)

# Find all the CPP files
file(GLOB SOURCES "src/**.cpp")

# Build that into both shared and static libraies, with shared as the main one.
# Don't use an object library because we want the static library to be position-dependent code.
add_library(vgio SHARED ${PROTO_SRCS} ${SOURCES})
set_property(TARGET vgio PROPERTY POSITION_INDEPENDENT_CODE ON)
add_library(vgio_static STATIC ${PROTO_SRCS} ${SOURCES})
set_target_properties(vgio_static PROPERTIES OUTPUT_NAME vgio)
set_property(TARGET vgio_static PROPERTY POSITION_INDEPENDENT_CODE OFF)

# Don't build any object files until the Protobuf include symlink is set up
add_dependencies(vgio link_target)
add_dependencies(vgio_static link_target)

# Add an alias so that library can be used inside the build tree, e.g. when testing
add_library(VGio::vgio ALIAS vgio)

# Set target properties
target_include_directories(vgio
    PUBLIC
        $<INSTALL_INTERFACE:include>
        $<BUILD_INTERFACE:${CMAKE_CURRENT_SOURCE_DIR}/include>
        $<BUILD_INTERFACE:${CMAKE_CURRENT_BINARY_DIR}> # Capture the Protobuf generated header that lands here.
        ${HTSlib_INCLUDEDIR}
        ${Protobuf_INCLUDE_DIRS}
        ${Jansson_INCLUDEDIR}
        $<BUILD_INTERFACE:${handlegraph_INCLUDE}>
    PRIVATE
        ${CMAKE_CURRENT_SOURCE_DIR}/src
)
target_include_directories(vgio_static
    PUBLIC
        $<INSTALL_INTERFACE:include>
        $<BUILD_INTERFACE:${CMAKE_CURRENT_SOURCE_DIR}/include>
        $<BUILD_INTERFACE:${CMAKE_CURRENT_BINARY_DIR}> # Capture the Protobuf generated header that lands here.
        ${HTSlib_INCLUDEDIR}
        ${Protobuf_INCLUDE_DIRS}
        ${Jansson_INCLUDEDIR}
        $<BUILD_INTERFACE:${handlegraph_INCLUDE}>
    PRIVATE
        ${CMAKE_CURRENT_SOURCE_DIR}/src
)

target_compile_features(vgio PUBLIC cxx_std_14)
target_compile_features(vgio_static PUBLIC cxx_std_14)

# We need to repeat these linking rules for both shared and static because they don't propagate from the object library.
# But we need to carry through transitive library dependencies in static mode.
# Also note that target_link_directories needs cmake 3.13+
target_link_libraries(vgio
    PUBLIC
        ${Protobuf_LIBRARIES} Threads::Threads ${HTSlib_LIBRARIES} ${Jansson_LIBRARIES} ${handlegraph_LIB}/libhandlegraph${CMAKE_SHARED_LIBRARY_SUFFIX} ${PLATFORM_EXTRA_LIB_FLAGS}
)
target_link_libraries(vgio_static
    PUBLIC
        ${Protobuf_STATIC_LIBRARIES} Threads::Threads ${HTSlib_STATIC_LIBRARIES} ${Jansson_LIBRARIES} ${handlegraph_LIB}/libhandlegraph${CMAKE_STATIC_LIBRARY_SUFFIX} ${PLATFORM_EXTRA_LIB_FLAGS}
)

# Installation instructions

include(GNUInstallDirs)
set(INSTALL_CONFIGDIR ${CMAKE_INSTALL_LIBDIR}/cmake/VGio)

install(TARGETS vgio vgio_static
    EXPORT vgio-targets
    LIBRARY DESTINATION ${CMAKE_INSTALL_LIBDIR}
    ARCHIVE DESTINATION ${CMAKE_INSTALL_LIBDIR}
)

# Make the exported targets have the name VGio and not vgio
set_target_properties(vgio PROPERTIES EXPORT_NAME VGio)
set_target_properties(vgio_static PROPERTIES EXPORT_NAME VGio_static)

install(DIRECTORY include/ DESTINATION ${CMAKE_INSTALL_INCLUDEDIR})
install(FILES ${PROTO_HDRS} DESTINATION ${CMAKE_INSTALL_INCLUDEDIR}/vg)

# Export the targets to a script
install(EXPORT vgio-targets
  FILE
    VGioTargets.cmake
  NAMESPACE
    VGio::
  DESTINATION
    ${INSTALL_CONFIGDIR}
)

# Create a ConfigVersion.cmake file
include(CMakePackageConfigHelpers)
write_basic_package_version_file(
    ${CMAKE_CURRENT_BINARY_DIR}/VGioConfigVersion.cmake
    VERSION ${PROJECT_VERSION}
    COMPATIBILITY AnyNewerVersion
)

configure_package_config_file(${CMAKE_CURRENT_LIST_DIR}/cmake/VGioConfig.cmake.in
    ${CMAKE_CURRENT_BINARY_DIR}/VGioConfig.cmake
    INSTALL_DESTINATION ${INSTALL_CONFIGDIR}
)

# Install the config and configversion
install(FILES
    ${CMAKE_CURRENT_BINARY_DIR}/VGioConfig.cmake
    ${CMAKE_CURRENT_BINARY_DIR}/VGioConfigVersion.cmake
    DESTINATION ${INSTALL_CONFIGDIR}
)

# Export from the build tree
export(EXPORT vgio-targets FILE ${CMAKE_CURRENT_BINARY_DIR}/VGioTargets.cmake NAMESPACE VGio::)

# Register package in user's package registry
export(PACKAGE VGio)

# TODO: Auto-generate a pkg-config file so non-cmake code can depend on us<|MERGE_RESOLUTION|>--- conflicted
+++ resolved
@@ -2,10 +2,7 @@
 project(libvgio VERSION 0.0.0 LANGUAGES CXX)
 
 # Optimize by default, but also include debug info
-<<<<<<< HEAD
 set(CMAKE_CXX_FLAGS "-O3 -g ${CMAKE_CXX_FLAGS}")
-=======
-set(CMAKE_CXX_FLAGS "-O3 -g")
 if (${CMAKE_SYSTEM_NAME} MATCHES "Darwin")
 
   # assumes clang build
@@ -45,7 +42,6 @@
   set(PLATFORM_EXTRA_LIB_FLAGS -ldl)
 
 endif()
->>>>>>> cedf6dad
 
 # Use C++14, so that Protobuf headers that use lambdas will work.
 set(CMAKE_CXX_STANDARD 14)
